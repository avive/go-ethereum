// Copyright 2014 The go-ethereum Authors
// This file is part of the go-ethereum library.
//
// The go-ethereum library is free software: you can redistribute it and/or modify
// it under the terms of the GNU Lesser General Public License as published by
// the Free Software Foundation, either version 3 of the License, or
// (at your option) any later version.
//
// The go-ethereum library is distributed in the hope that it will be useful,
// but WITHOUT ANY WARRANTY; without even the implied warranty of
// MERCHANTABILITY or FITNESS FOR A PARTICULAR PURPOSE. See the
// GNU Lesser General Public License for more details.
//
// You should have received a copy of the GNU Lesser General Public License
// along with the go-ethereum library. If not, see <http://www.gnu.org/licenses/>.

package node

import (
	"crypto/ecdsa"
	"fmt"
	"io/ioutil"
	"os"
	"path/filepath"
	"runtime"
	"strings"

	"github.com/ethereum/go-ethereum/accounts"
	"github.com/ethereum/go-ethereum/accounts/keystore"
	"github.com/ethereum/go-ethereum/accounts/usbwallet"
	"github.com/ethereum/go-ethereum/common"
	"github.com/ethereum/go-ethereum/crypto"
	"github.com/ethereum/go-ethereum/log"
	"github.com/ethereum/go-ethereum/p2p"
	"github.com/ethereum/go-ethereum/p2p/discover"
)

var (
	datadirPrivateKey      = "nodekey"            // Path within the datadir to the node's private key
	datadirDefaultKeyStore = "keystore"           // Path within the datadir to the keystore
	datadirStaticNodes     = "static-nodes.json"  // Path within the datadir to the static node list
	datadirTrustedNodes    = "trusted-nodes.json" // Path within the datadir to the trusted node list
	datadirNodeDatabase    = "nodes"              // Path within the datadir to store the node infos
)

// Config represents a small collection of configuration values to fine tune the
// P2P network layer of a protocol stack. These values can be further extended by
// all registered services.
type Config struct {
	// Name sets the instance name of the node. It must not contain the / character and is
	// used in the devp2p node identifier. The instance name of geth is "geth". If no
	// value is specified, the basename of the current executable is used.
	Name string `toml:"-"`

	// UserIdent, if set, is used as an additional component in the devp2p node identifier.
	UserIdent string `toml:",omitempty"`

	// Version should be set to the version number of the program. It is used
	// in the devp2p node identifier.
	Version string `toml:"-"`

	// DataDir is the file system folder the node should use for any data storage
	// requirements. The configured data directory will not be directly shared with
	// registered services, instead those can use utility methods to create/access
	// databases or flat files. This enables ephemeral nodes which can fully reside
	// in memory.
	DataDir string

	// Configuration of peer-to-peer networking.
	P2P p2p.Config

	// KeyStoreDir is the file system folder that contains private keys. The directory can
	// be specified as a relative path, in which case it is resolved relative to the
	// current directory.
	//
	// If KeyStoreDir is empty, the default location is the "keystore" subdirectory of
	// DataDir. If DataDir is unspecified and KeyStoreDir is empty, an ephemeral directory
	// is created by New and destroyed when the node is stopped.
	KeyStoreDir string `toml:",omitempty"`

	// UseLightweightKDF lowers the memory and CPU requirements of the key store
	// scrypt KDF at the expense of security.
	UseLightweightKDF bool `toml:",omitempty"`

	// NoUSB disables hardware wallet monitoring and connectivity.
	NoUSB bool `toml:",omitempty"`

	// IPCPath is the requested location to place the IPC endpoint. If the path is
	// a simple file name, it is placed inside the data directory (or on the root
	// pipe path on Windows), whereas if it's a resolvable path name (absolute or
	// relative), then that specific path is enforced. An empty path disables IPC.
	IPCPath string `toml:",omitempty"`

	// HTTPHost is the host interface on which to start the HTTP RPC server. If this
	// field is empty, no HTTP API endpoint will be started.
	HTTPHost string `toml:",omitempty"`

	// HTTPPort is the TCP port number on which to start the HTTP RPC server. The
	// default zero value is/ valid and will pick a port number randomly (useful
	// for ephemeral nodes).
	HTTPPort int `toml:",omitempty"`

	// HTTPCors is the Cross-Origin Resource Sharing header to send to requesting
	// clients. Please be aware that CORS is a browser enforced security, it's fully
	// useless for custom HTTP clients.
	HTTPCors []string `toml:",omitempty"`

	// HTTPModules is a list of API modules to expose via the HTTP RPC interface.
	// If the module list is empty, all RPC API endpoints designated public will be
	// exposed.
	HTTPModules []string `toml:",omitempty"`

	// WSHost is the host interface on which to start the websocket RPC server. If
	// this field is empty, no websocket API endpoint will be started.
	WSHost string `toml:",omitempty"`

	// WSPort is the TCP port number on which to start the websocket RPC server. The
	// default zero value is/ valid and will pick a port number randomly (useful for
	// ephemeral nodes).
	WSPort int `toml:",omitempty"`

	// WSOrigins is the list of domain to accept websocket requests from. Please be
	// aware that the server can only act upon the HTTP request the client sends and
	// cannot verify the validity of the request header.
	WSOrigins []string `toml:",omitempty"`

	// WSModules is a list of API modules to expose via the websocket RPC interface.
	// If the module list is empty, all RPC API endpoints designated public will be
	// exposed.
	WSModules []string `toml:",omitempty"`

<<<<<<< HEAD
	// WSExposeAll exposes all API modules via the websocket RPC interface rather
	// than just the publis ones.
=======
	// WSExposeAll exposes all API modules via the WebSocket RPC interface rather
	// than just the public ones.
>>>>>>> c2a6ea31
	//
	// *WARNING* Only set this if the node is running in a trusted network, exposing
	// private APIs to untrusted users is a major security risk.
	WSExposeAll bool `toml:",omitempty"`
}

// IPCEndpoint resolves an IPC endpoint based on a configured value, taking into
// account the set data folders as well as the designated platform we're currently
// running on.
func (c *Config) IPCEndpoint() string {
	// Short circuit if IPC has not been enabled
	if c.IPCPath == "" {
		return ""
	}
	// On windows we can only use plain top-level pipes
	if runtime.GOOS == "windows" {
		if strings.HasPrefix(c.IPCPath, `\\.\pipe\`) {
			return c.IPCPath
		}
		return `\\.\pipe\` + c.IPCPath
	}
	// Resolve names into the data directory full paths otherwise
	if filepath.Base(c.IPCPath) == c.IPCPath {
		if c.DataDir == "" {
			return filepath.Join(os.TempDir(), c.IPCPath)
		}
		return filepath.Join(c.DataDir, c.IPCPath)
	}
	return c.IPCPath
}

// NodeDB returns the path to the discovery node database.
func (c *Config) NodeDB() string {
	if c.DataDir == "" {
		return "" // ephemeral
	}
	return c.resolvePath("nodes")
}

// DefaultIPCEndpoint returns the IPC path used by default.
func DefaultIPCEndpoint(clientIdentifier string) string {
	if clientIdentifier == "" {
		clientIdentifier = strings.TrimSuffix(filepath.Base(os.Args[0]), ".exe")
		if clientIdentifier == "" {
			panic("empty executable name")
		}
	}
	config := &Config{DataDir: DefaultDataDir(), IPCPath: clientIdentifier + ".ipc"}
	return config.IPCEndpoint()
}

// HTTPEndpoint resolves an HTTP endpoint based on the configured host interface
// and port parameters.
func (c *Config) HTTPEndpoint() string {
	if c.HTTPHost == "" {
		return ""
	}
	return fmt.Sprintf("%s:%d", c.HTTPHost, c.HTTPPort)
}

// DefaultHTTPEndpoint returns the HTTP endpoint used by default.
func DefaultHTTPEndpoint() string {
	config := &Config{HTTPHost: DefaultHTTPHost, HTTPPort: DefaultHTTPPort}
	return config.HTTPEndpoint()
}

// WSEndpoint resolves an websocket endpoint based on the configured host interface
// and port parameters.
func (c *Config) WSEndpoint() string {
	if c.WSHost == "" {
		return ""
	}
	return fmt.Sprintf("%s:%d", c.WSHost, c.WSPort)
}

// DefaultWSEndpoint returns the websocket endpoint used by default.
func DefaultWSEndpoint() string {
	config := &Config{WSHost: DefaultWSHost, WSPort: DefaultWSPort}
	return config.WSEndpoint()
}

// NodeName returns the devp2p node identifier.
func (c *Config) NodeName() string {
	name := c.name()
	// Backwards compatibility: previous versions used title-cased "Geth", keep that.
	if name == "geth" || name == "geth-testnet" {
		name = "Geth"
	}
	if c.UserIdent != "" {
		name += "/" + c.UserIdent
	}
	if c.Version != "" {
		name += "/v" + c.Version
	}
	name += "/" + runtime.GOOS + "-" + runtime.GOARCH
	name += "/" + runtime.Version()
	return name
}

func (c *Config) name() string {
	if c.Name == "" {
		progname := strings.TrimSuffix(filepath.Base(os.Args[0]), ".exe")
		if progname == "" {
			panic("empty executable name, set Config.Name")
		}
		return progname
	}
	return c.Name
}

// These resources are resolved differently for "geth" instances.
var isOldGethResource = map[string]bool{
	"chaindata":          true,
	"nodes":              true,
	"nodekey":            true,
	"static-nodes.json":  true,
	"trusted-nodes.json": true,
}

// resolvePath resolves path in the instance directory.
func (c *Config) resolvePath(path string) string {
	if filepath.IsAbs(path) {
		return path
	}
	if c.DataDir == "" {
		return ""
	}
	// Backwards-compatibility: ensure that data directory files created
	// by geth 1.4 are used if they exist.
	if c.name() == "geth" && isOldGethResource[path] {
		oldpath := ""
		if c.Name == "geth" {
			oldpath = filepath.Join(c.DataDir, path)
		}
		if oldpath != "" && common.FileExist(oldpath) {
			// TODO: print warning
			return oldpath
		}
	}
	return filepath.Join(c.instanceDir(), path)
}

func (c *Config) instanceDir() string {
	if c.DataDir == "" {
		return ""
	}
	return filepath.Join(c.DataDir, c.name())
}

// NodeKey retrieves the currently configured private key of the node, checking
// first any manually set key, falling back to the one found in the configured
// data folder. If no key can be found, a new one is generated.
func (c *Config) NodeKey() *ecdsa.PrivateKey {
	// Use any specifically configured key.
	if c.P2P.PrivateKey != nil {
		return c.P2P.PrivateKey
	}
	// Generate ephemeral key if no datadir is being used.
	if c.DataDir == "" {
		key, err := crypto.GenerateKey()
		if err != nil {
			log.Crit(fmt.Sprintf("Failed to generate ephemeral node key: %v", err))
		}
		return key
	}

	keyfile := c.resolvePath(datadirPrivateKey)
	if key, err := crypto.LoadECDSA(keyfile); err == nil {
		return key
	}
	// No persistent key found, generate and store a new one.
	key, err := crypto.GenerateKey()
	if err != nil {
		log.Crit(fmt.Sprintf("Failed to generate node key: %v", err))
	}
	instanceDir := filepath.Join(c.DataDir, c.name())
	if err := os.MkdirAll(instanceDir, 0700); err != nil {
		log.Error(fmt.Sprintf("Failed to persist node key: %v", err))
		return key
	}
	keyfile = filepath.Join(instanceDir, datadirPrivateKey)
	if err := crypto.SaveECDSA(keyfile, key); err != nil {
		log.Error(fmt.Sprintf("Failed to persist node key: %v", err))
	}
	return key
}

// StaticNodes returns a list of node enode URLs configured as static nodes.
func (c *Config) StaticNodes() []*discover.Node {
	return c.parsePersistentNodes(c.resolvePath(datadirStaticNodes))
}

// TrusterNodes returns a list of node enode URLs configured as trusted nodes.
func (c *Config) TrusterNodes() []*discover.Node {
	return c.parsePersistentNodes(c.resolvePath(datadirTrustedNodes))
}

// parsePersistentNodes parses a list of discovery node URLs loaded from a .json
// file from within the data directory.
func (c *Config) parsePersistentNodes(path string) []*discover.Node {
	// Short circuit if no node config is present
	if c.DataDir == "" {
		return nil
	}
	if _, err := os.Stat(path); err != nil {
		return nil
	}
	// Load the nodes from the config file.
	var nodelist []string
	if err := common.LoadJSON(path, &nodelist); err != nil {
		log.Error(fmt.Sprintf("Can't load node file %s: %v", path, err))
		return nil
	}
	// Interpret the list as a discovery node array
	var nodes []*discover.Node
	for _, url := range nodelist {
		if url == "" {
			continue
		}
		node, err := discover.ParseNode(url)
		if err != nil {
			log.Error(fmt.Sprintf("Node URL %s: %v\n", url, err))
			continue
		}
		nodes = append(nodes, node)
	}
	return nodes
}

func makeAccountManager(conf *Config) (*accounts.Manager, string, error) {
	scryptN := keystore.StandardScryptN
	scryptP := keystore.StandardScryptP
	if conf.UseLightweightKDF {
		scryptN = keystore.LightScryptN
		scryptP = keystore.LightScryptP
	}

	var (
		keydir    string
		ephemeral string
		err       error
	)
	switch {
	case filepath.IsAbs(conf.KeyStoreDir):
		keydir = conf.KeyStoreDir
	case conf.DataDir != "":
		if conf.KeyStoreDir == "" {
			keydir = filepath.Join(conf.DataDir, datadirDefaultKeyStore)
		} else {
			keydir, err = filepath.Abs(conf.KeyStoreDir)
		}
	case conf.KeyStoreDir != "":
		keydir, err = filepath.Abs(conf.KeyStoreDir)
	default:
		// There is no datadir.
		keydir, err = ioutil.TempDir("", "go-ethereum-keystore")
		ephemeral = keydir
	}
	if err != nil {
		return nil, "", err
	}
	if err := os.MkdirAll(keydir, 0700); err != nil {
		return nil, "", err
	}
	// Assemble the account manager and supported backends
	backends := []accounts.Backend{
		keystore.NewKeyStore(keydir, scryptN, scryptP),
	}
	if !conf.NoUSB {
		if ledgerhub, err := usbwallet.NewLedgerHub(); err != nil {
			log.Warn(fmt.Sprintf("Failed to start Ledger hub, disabling: %v", err))
		} else {
			backends = append(backends, ledgerhub)
		}
	}
	return accounts.NewManager(backends...), ephemeral, nil
}<|MERGE_RESOLUTION|>--- conflicted
+++ resolved
@@ -129,13 +129,8 @@
 	// exposed.
 	WSModules []string `toml:",omitempty"`
 
-<<<<<<< HEAD
-	// WSExposeAll exposes all API modules via the websocket RPC interface rather
-	// than just the publis ones.
-=======
 	// WSExposeAll exposes all API modules via the WebSocket RPC interface rather
 	// than just the public ones.
->>>>>>> c2a6ea31
 	//
 	// *WARNING* Only set this if the node is running in a trusted network, exposing
 	// private APIs to untrusted users is a major security risk.
